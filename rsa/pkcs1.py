#  Copyright 2011 Sybren A. Stüvel <sybren@stuvel.eu>
#
#  Licensed under the Apache License, Version 2.0 (the "License");
#  you may not use this file except in compliance with the License.
#  You may obtain a copy of the License at
#
#      https://www.apache.org/licenses/LICENSE-2.0
#
#  Unless required by applicable law or agreed to in writing, software
#  distributed under the License is distributed on an "AS IS" BASIS,
#  WITHOUT WARRANTIES OR CONDITIONS OF ANY KIND, either express or implied.
#  See the License for the specific language governing permissions and
#  limitations under the License.

"""Functions for PKCS#1 version 1.5 encryption and signing

This module implements certain functionality from PKCS#1 version 1.5. For a
very clear example, read http://www.di-mgt.com.au/rsa_alg.html#pkcs1schemes

At least 8 bytes of random padding is used when encrypting a message. This makes
these methods much more secure than the ones in the ``rsa`` module.

WARNING: this module leaks information when decryption fails. The exceptions
that are raised contain the Python traceback information, which can be used to
deduce where in the process the failure occurred. DO NOT PASS SUCH INFORMATION
to your users.
"""

import hashlib
import os
import sys
import typing
from hmac import compare_digest

from . import common, transform, core, key

if typing.TYPE_CHECKING:
    HashType = hashlib._Hash
else:
    HashType = typing.Any

# ASN.1 codes that describe the hash algorithm used.
HASH_ASN1 = {
    "MD5": b"\x30\x20\x30\x0c\x06\x08\x2a\x86\x48\x86\xf7\x0d\x02\x05\x05\x00\x04\x10",
    "SHA-1": b"\x30\x21\x30\x09\x06\x05\x2b\x0e\x03\x02\x1a\x05\x00\x04\x14",
    "SHA-224": b"\x30\x2d\x30\x0d\x06\x09\x60\x86\x48\x01\x65\x03\x04\x02\x04\x05\x00\x04\x1c",
    "SHA-256": b"\x30\x31\x30\x0d\x06\x09\x60\x86\x48\x01\x65\x03\x04\x02\x01\x05\x00\x04\x20",
    "SHA-384": b"\x30\x41\x30\x0d\x06\x09\x60\x86\x48\x01\x65\x03\x04\x02\x02\x05\x00\x04\x30",
    "SHA-512": b"\x30\x51\x30\x0d\x06\x09\x60\x86\x48\x01\x65\x03\x04\x02\x03\x05\x00\x04\x40",
    "SHA3-256": b"\x30\x31\x30\x0d\x06\x09\x60\x86\x48\x01\x65\x03\x04\x02\x08\x05\x00\x04\x20",
    "SHA3-384": b"\x30\x41\x30\x0d\x06\x09\x60\x86\x48\x01\x65\x03\x04\x02\x09\x05\x00\x04\x30",
    "SHA3-512": b"\x30\x51\x30\x0d\x06\x09\x60\x86\x48\x01\x65\x03\x04\x02\x0a\x05\x00\x04\x40",
}

HASH_METHODS: typing.Dict[str, typing.Callable[[], HashType]] = {
    "MD5": hashlib.md5,
    "SHA-1": hashlib.sha1,
    "SHA-224": hashlib.sha224,
    "SHA-256": hashlib.sha256,
    "SHA-384": hashlib.sha384,
    "SHA-512": hashlib.sha512,
    "SHA3-256": hashlib.sha3_256,
    "SHA3-384": hashlib.sha3_384,
    "SHA3-512": hashlib.sha3_512,
}
"""Hash methods supported by this library."""


class CryptoError(Exception):
    """Base class for all exceptions in this module."""


class DecryptionError(CryptoError):
    """Raised when decryption fails."""


class VerificationError(CryptoError):
    """Raised when verification fails."""


def _pad_for_encryption(message: bytes, target_length: int) -> bytes:
    r"""Pads the message for encryption, returning the padded message.

    :return: 00 02 RANDOM_DATA 00 MESSAGE

    >>> block = _pad_for_encryption(b'hello', 16)
    >>> len(block)
    16
    >>> block[0:2]
    b'\x00\x02'
    >>> block[-6:]
    b'\x00hello'

    """

    max_msglength = target_length - 11
    msglength = len(message)

    if msglength > max_msglength:
        raise OverflowError(
            "%i bytes needed for message, but there is only"
            " space for %i" % (msglength, max_msglength)
        )

    # Get random padding
    padding = b""
    padding_length = target_length - msglength - 3

    # We remove 0-bytes, so we'll end up with less padding than we've asked for,
    # so keep adding data until we're at the correct length.
    while len(padding) < padding_length:
        needed_bytes = padding_length - len(padding)

        # Always read at least 8 bytes more than we need, and trim off the rest
        # after removing the 0-bytes. This increases the chance of getting
        # enough bytes, especially when needed_bytes is small
        new_padding = os.urandom(needed_bytes + 5)
        new_padding = new_padding.replace(b"\x00", b"")
        padding = padding + new_padding[:needed_bytes]

    assert len(padding) == padding_length

    return b"".join([b"\x00\x02", padding, b"\x00", message])


def _pad_for_signing(message: bytes, target_length: int) -> bytes:
    r"""Pads the message for signing, returning the padded message.

    The padding is always a repetition of FF bytes.

    :return: 00 01 PADDING 00 MESSAGE

    >>> block = _pad_for_signing(b'hello', 16)
    >>> len(block)
    16
    >>> block[0:2]
    b'\x00\x01'
    >>> block[-6:]
    b'\x00hello'
    >>> block[2:-6]
    b'\xff\xff\xff\xff\xff\xff\xff\xff'

    """

    max_msglength = target_length - 11
    msglength = len(message)

    if msglength > max_msglength:
        raise OverflowError(
            "%i bytes needed for message, but there is only"
            " space for %i" % (msglength, max_msglength)
        )

    padding_length = target_length - msglength - 3

    return b"".join([b"\x00\x01", padding_length * b"\xff", b"\x00", message])


def encrypt(message: bytes, pub_key: key.PublicKey) -> bytes:
    """Encrypts the given message using PKCS#1 v1.5

    :param message: the message to encrypt. Must be a byte string no longer than
        ``k-11`` bytes, where ``k`` is the number of bytes needed to encode
        the ``n`` component of the public key.
    :param pub_key: the :py:class:`rsa.PublicKey` to encrypt with.
    :raise OverflowError: when the message is too large to fit in the padded
        block.

    >>> from rsa import key, common
    >>> (pub_key, priv_key) = key.newkeys(256)
    >>> message = b'hello'
    >>> crypto = encrypt(message, pub_key)

    The crypto text should be just as long as the public key 'n' component:

    >>> len(crypto) == common.byte_size(pub_key.n)
    True

    """

    keylength = common.byte_size(pub_key.n)
    padded = _pad_for_encryption(message, keylength)

    payload = transform.bytes2int(padded)
    encrypted = core.encrypt_int(payload, pub_key.e, pub_key.n)
    block = transform.int2bytes(encrypted, keylength)

    return block


def decrypt(crypto: bytes, priv_key: key.PrivateKey) -> bytes:
    r"""Decrypts the given message using PKCS#1 v1.5

    The decryption is considered 'failed' when the resulting cleartext doesn't
    start with the bytes 00 02, or when the 00 byte between the padding and
    the message cannot be found.

    :param crypto: the crypto text as returned by :py:func:`rsa.encrypt`
    :param priv_key: the :py:class:`rsa.PrivateKey` to decrypt with.
    :raise DecryptionError: when the decryption fails. No details are given as
        to why the code thinks the decryption fails, as this would leak
        information about the private key.


    >>> import rsa
    >>> (pub_key, priv_key) = rsa.newkeys(256)

    It works with strings:

    >>> crypto = encrypt(b'hello', pub_key)
    >>> decrypt(crypto, priv_key)
    b'hello'

    And with binary data:

    >>> crypto = encrypt(b'\x00\x00\x00\x00\x01', pub_key)
    >>> decrypt(crypto, priv_key)
    b'\x00\x00\x00\x00\x01'

    Altering the encrypted information will *likely* cause a
    :py:class:`rsa.pkcs1.DecryptionError`. If you want to be *sure*, use
    :py:func:`rsa.sign`.


    .. warning::

        Never display the stack trace of a
        :py:class:`rsa.pkcs1.DecryptionError` exception. It shows where in the
        code the exception occurred, and thus leaks information about the key.
        It's only a tiny bit of information, but every bit makes cracking the
        keys easier.

    >>> crypto = encrypt(b'hello', pub_key)
    >>> crypto = crypto[0:5] + b'X' + crypto[6:] # change a byte
    >>> decrypt(crypto, priv_key)
    Traceback (most recent call last):
    ...
    rsa.pkcs1.DecryptionError: Decryption failed

    """

    blocksize = common.byte_size(priv_key.n)
    encrypted = transform.bytes2int(crypto)
    decrypted = priv_key.blinded_decrypt(encrypted)
    cleartext = transform.int2bytes(decrypted, blocksize)

    # Detect leading zeroes in the crypto. These are not reflected in the
    # encrypted value (as leading zeroes do not influence the value of an
    # integer). This fixes CVE-2020-13757.
    if len(crypto) > blocksize:
        # This is operating on public information, so doesn't need to be constant-time.
        raise DecryptionError("Decryption failed")

    # If we can't find the cleartext marker, decryption failed.
    cleartext_marker_bad = not compare_digest(cleartext[:2], b"\x00\x02")

    # Find the 00 separator between the padding and the message
    sep_idx = cleartext.find(b"\x00", 2)

    # sep_idx indicates the position of the `\x00` separator that separates the
    # padding from the actual message. The padding should be at least 8 bytes
    # long (see https://tools.ietf.org/html/rfc8017#section-7.2.2 step 3), which
    # means the separator should be at least at index 10 (because of the
    # `\x00\x02` marker that precedes it).
    sep_idx_bad = sep_idx < 10

    anything_bad = cleartext_marker_bad | sep_idx_bad
    if anything_bad:
        raise DecryptionError("Decryption failed")

    return cleartext[sep_idx + 1 :]


def sign_hash(hash_value: bytes, priv_key: key.PrivateKey, hash_method: str) -> bytes:
    """Signs a precomputed hash with the private key.

    Signs the hash with the given key. This is known as a "detached signature",
    because the message itself isn't altered.

    :param hash_value: A precomputed hash to sign (ignores message).
    :param priv_key: the :py:class:`rsa.PrivateKey` to sign with
    :param hash_method: the hash method used on the message. Use 'MD5', 'SHA-1',
        'SHA-224', SHA-256', 'SHA-384' or 'SHA-512'.
    :return: a message signature block.
    :raise OverflowError: if the private key is too small to contain the
        requested hash.

    """

    # Get the ASN1 code for this hash method
    if hash_method not in HASH_ASN1:
        raise ValueError("Invalid hash method: %s" % hash_method)
    asn1code = HASH_ASN1[hash_method]

    # Encrypt the hash with the private key
    cleartext = asn1code + hash_value
    keylength = common.byte_size(priv_key.n)
    padded = _pad_for_signing(cleartext, keylength)

    payload = transform.bytes2int(padded)
    encrypted = priv_key.blinded_decrypt(payload)
    block = transform.int2bytes(encrypted, keylength)

    return block


def sign(message: bytes, priv_key: key.PrivateKey, hash_method: str) -> bytes:
    """Signs the message with the private key.

    Hashes the message, then signs the hash with the given key. This is known
    as a "detached signature", because the message itself isn't altered.

    :param message: the message to sign. Can be an 8-bit string or a file-like
        object. If ``message`` has a ``read()`` method, it is assumed to be a
        file-like object.
    :param priv_key: the :py:class:`rsa.PrivateKey` to sign with
    :param hash_method: the hash method used on the message. Use 'MD5', 'SHA-1',
        'SHA-224', SHA-256', 'SHA-384' or 'SHA-512'.
    :return: a message signature block.
    :raise OverflowError: if the private key is too small to contain the
        requested hash.

    """

    msg_hash = compute_hash(message, hash_method)
    return sign_hash(msg_hash, priv_key, hash_method)


def verify(message: bytes, signature: bytes, pub_key: key.PublicKey) -> str:
    """Verifies that the signature matches the message.

    The hash method is detected automatically from the signature.

    :param message: the signed message. Can be an 8-bit string or a file-like
        object. If ``message`` has a ``read()`` method, it is assumed to be a
        file-like object.
    :param signature: the signature block, as created with :py:func:`rsa.sign`.
    :param pub_key: the :py:class:`rsa.PublicKey` of the person signing the message.
    :raise VerificationError: when the signature doesn't match the message.
    :returns: the name of the used hash.

    """

    keylength = common.byte_size(pub_key.n)
    if len(signature) != keylength:
        raise VerificationError("Verification failed")
<<<<<<< HEAD
=======
    
>>>>>>> 18f5faf3
    encrypted = transform.bytes2int(signature)
    decrypted = core.encrypt_int(encrypted, pub_key.e, pub_key.n)
    clearsig = transform.int2bytes(decrypted, keylength)

    # Get the hash method
    method_name = _find_method_hash(clearsig)
    message_hash = compute_hash(message, method_name)

    # Reconstruct the expected padded hash
    cleartext = HASH_ASN1[method_name] + message_hash
    expected = _pad_for_signing(cleartext, keylength)

    # Compare with the signed one
    if expected != clearsig:
        raise VerificationError("Verification failed")

    return method_name


def find_signature_hash(signature: bytes, pub_key: key.PublicKey) -> str:
    """Returns the hash name detected from the signature.

    If you also want to verify the message, use :py:func:`rsa.verify()` instead.
    It also returns the name of the used hash.

    :param signature: the signature block, as created with :py:func:`rsa.sign`.
    :param pub_key: the :py:class:`rsa.PublicKey` of the person signing the message.
    :returns: the name of the used hash.
    """

    keylength = common.byte_size(pub_key.n)
    encrypted = transform.bytes2int(signature)
    decrypted = core.decrypt_int(encrypted, pub_key.e, pub_key.n)
    clearsig = transform.int2bytes(decrypted, keylength)

    return _find_method_hash(clearsig)


def yield_fixedblocks(infile: typing.BinaryIO, blocksize: int) -> typing.Iterator[bytes]:
    """Generator, yields each block of ``blocksize`` bytes in the input file.

    :param infile: file to read and separate in blocks.
    :param blocksize: block size in bytes.
    :returns: a generator that yields the contents of each block
    """

    while True:
        block = infile.read(blocksize)

        read_bytes = len(block)
        if read_bytes == 0:
            break

        yield block

        if read_bytes < blocksize:
            break


def compute_hash(message: typing.Union[bytes, typing.BinaryIO], method_name: str) -> bytes:
    """Returns the message digest.

    :param message: the signed message. Can be an 8-bit string or a file-like
        object. If ``message`` has a ``read()`` method, it is assumed to be a
        file-like object.
    :param method_name: the hash method, must be a key of
        :py:const:`rsa.pkcs1.HASH_METHODS`.

    """

    if method_name not in HASH_METHODS:
        raise ValueError("Invalid hash method: %s" % method_name)

    method = HASH_METHODS[method_name]
    hasher = method()

    if isinstance(message, bytes):
        hasher.update(message)
    else:
        assert hasattr(message, "read") and hasattr(message.read, "__call__")
        # read as 1K blocks
        for block in yield_fixedblocks(message, 1024):
            hasher.update(block)

    return hasher.digest()


def _find_method_hash(clearsig: bytes) -> str:
    """Finds the hash method.

    :param clearsig: full padded ASN1 and hash.
    :return: the used hash method.
    :raise VerificationFailed: when the hash method cannot be found
    """

    for (hashname, asn1code) in HASH_ASN1.items():
        if asn1code in clearsig:
            return hashname

    raise VerificationError("Verification failed")


__all__ = [
    "encrypt",
    "decrypt",
    "sign",
    "verify",
    "DecryptionError",
    "VerificationError",
    "CryptoError",
]

if __name__ == "__main__":
    print("Running doctests 1000x or until failure")
    import doctest

    for count in range(1000):
        (failures, tests) = doctest.testmod()
        if failures:
            break

        if count % 100 == 0 and count:
            print("%i times" % count)

    print("Doctests done")<|MERGE_RESOLUTION|>--- conflicted
+++ resolved
@@ -344,10 +344,7 @@
     keylength = common.byte_size(pub_key.n)
     if len(signature) != keylength:
         raise VerificationError("Verification failed")
-<<<<<<< HEAD
-=======
     
->>>>>>> 18f5faf3
     encrypted = transform.bytes2int(signature)
     decrypted = core.encrypt_int(encrypted, pub_key.e, pub_key.n)
     clearsig = transform.int2bytes(decrypted, keylength)
