#  Copyright 2011 Sybren A. Stüvel <sybren@stuvel.eu>
#
#  Licensed under the Apache License, Version 2.0 (the "License");
#  you may not use this file except in compliance with the License.
#  You may obtain a copy of the License at
#
#      https://www.apache.org/licenses/LICENSE-2.0
#
#  Unless required by applicable law or agreed to in writing, software
#  distributed under the License is distributed on an "AS IS" BASIS,
#  WITHOUT WARRANTIES OR CONDITIONS OF ANY KIND, either express or implied.
#  See the License for the specific language governing permissions and
#  limitations under the License.

"""RSA key generation code.

Create new keys with the newkeys() function. It will give you a PublicKey and a
PrivateKey object.

Loading and saving keys requires the pyasn1 module. This module is imported as
late as possible, such that other functionality will remain working in absence
of pyasn1.

.. note::

    Storing public and private keys via the `pickle` module is possible.
    However, it is insecure to load a key from an untrusted source.
    The pickle module is not secure against erroneous or maliciously
    constructed data. Never unpickle data received from an untrusted
    or unauthenticated source.

"""

<<<<<<< HEAD
import math
=======
import abc
>>>>>>> 18f5faf3
import threading
import typing
import warnings
import itertools

import rsa.prime
import rsa.pem
import rsa.common
import rsa.randnum
import rsa.core


DEFAULT_EXPONENT = 65537


T = typing.TypeVar("T", bound="AbstractKey")


class AbstractKey(metaclass=abc.ABCMeta):
    """Abstract superclass for private and public keys."""

    __slots__ = ("n", "e", "blindfac", "blindfac_inverse", "mutex")

    def __init__(self, n: int, e: int) -> None:
        self.n = n
        self.e = e

        # These will be computed properly on the first call to blind().
        self.blindfac = self.blindfac_inverse = -1

        # Used to protect updates to the blinding factor in multi-threaded
        # environments.
        self.mutex = threading.Lock()

    @classmethod
    @abc.abstractmethod
    def _load_pkcs1_pem(cls: typing.Type[T], keyfile: bytes) -> T:
        """Loads a key in PKCS#1 PEM format, implement in a subclass.

        :param keyfile: contents of a PEM-encoded file that contains
            the public key.
        :type keyfile: bytes

        :return: the loaded key
        :rtype: AbstractKey
        """

    @classmethod
    @abc.abstractmethod
    def _load_pkcs1_der(cls: typing.Type[T], keyfile: bytes) -> T:
        """Loads a key in PKCS#1 PEM format, implement in a subclass.

        :param keyfile: contents of a DER-encoded file that contains
            the public key.
        :type keyfile: bytes

        :return: the loaded key
        :rtype: AbstractKey
        """

    @abc.abstractmethod
    def _save_pkcs1_pem(self) -> bytes:
        """Saves the key in PKCS#1 PEM format, implement in a subclass.

        :returns: the PEM-encoded key.
        :rtype: bytes
        """

    @abc.abstractmethod
    def _save_pkcs1_der(self) -> bytes:
        """Saves the key in PKCS#1 DER format, implement in a subclass.

        :returns: the DER-encoded key.
        :rtype: bytes
        """

    @classmethod
    def load_pkcs1(cls: typing.Type[T], keyfile: bytes, format: str = "PEM") -> T:
        """Loads a key in PKCS#1 DER or PEM format.

        :param keyfile: contents of a DER- or PEM-encoded file that contains
            the key.
        :type keyfile: bytes
        :param format: the format of the file to load; 'PEM' or 'DER'
        :type format: str

        :return: the loaded key
        :rtype: AbstractKey
        """

        methods = {
            "PEM": cls._load_pkcs1_pem,
            "DER": cls._load_pkcs1_der,
        }

        method = cls._assert_format_exists(format, methods)
        return method(keyfile)

    @staticmethod
    def _assert_format_exists(
        file_format: str, methods: typing.Mapping[str, typing.Callable]
    ) -> typing.Callable:
        """Checks whether the given file format exists in 'methods'."""

        try:
            return methods[file_format]
        except KeyError as ex:
            formats = ", ".join(sorted(methods.keys()))
            raise ValueError(
                "Unsupported format: %r, try one of %s" % (file_format, formats)
            ) from ex

    def save_pkcs1(self, format: str = "PEM") -> bytes:
        """Saves the key in PKCS#1 DER or PEM format.

        :param format: the format to save; 'PEM' or 'DER'
        :type format: str
        :returns: the DER- or PEM-encoded key.
        :rtype: bytes
        """

        methods = {
            "PEM": self._save_pkcs1_pem,
            "DER": self._save_pkcs1_der,
        }

        method = self._assert_format_exists(format, methods)
        return method()

    def blind(self, message: int) -> typing.Tuple[int, int]:
        """Performs blinding on the message.

        :param message: the message, as integer, to blind.
        :param r: the random number to blind with.
        :return: tuple (the blinded message, the inverse of the used blinding factor)

        The blinding is such that message = unblind(decrypt(blind(encrypt(message))).

        See https://en.wikipedia.org/wiki/Blinding_%28cryptography%29
        """
        blindfac, blindfac_inverse = self._update_blinding_factor()
        blinded = (message * pow(blindfac, self.e, self.n)) % self.n
        return blinded, blindfac_inverse

    def unblind(self, blinded: int, blindfac_inverse: int) -> int:
        """Performs blinding on the message using random number 'blindfac_inverse'.

        :param blinded: the blinded message, as integer, to unblind.
        :param blindfac: the factor to unblind with.
        :return: the original message.

        The blinding is such that message = unblind(decrypt(blind(encrypt(message))).

        See https://en.wikipedia.org/wiki/Blinding_%28cryptography%29
        """
        return (blindfac_inverse * blinded) % self.n

    def _initial_blinding_factor(self) -> int:
        for _ in range(1000):
            blind_r = rsa.randnum.randint(self.n - 1)
            if rsa.prime.are_relatively_prime(self.n, blind_r):
                return blind_r
        raise RuntimeError("unable to find blinding factor")

    def _update_blinding_factor(self) -> typing.Tuple[int, int]:
        """Update blinding factors.

        Computing a blinding factor is expensive, so instead this function
        does this once, then updates the blinding factor as per section 9
        of 'A Timing Attack against RSA with the Chinese Remainder Theorem'
        by Werner Schindler.
        See https://tls.mbed.org/public/WSchindler-RSA_Timing_Attack.pdf

        :return: the new blinding factor and its inverse.
        """

        with self.mutex:
            if self.blindfac < 0:
                # Compute initial blinding factor, which is rather slow to do.
                self.blindfac = self._initial_blinding_factor()
                self.blindfac_inverse = rsa.common.inverse(self.blindfac, self.n)
            else:
                # Reuse previous blinding factor.
                self.blindfac = pow(self.blindfac, 2, self.n)
                self.blindfac_inverse = pow(self.blindfac_inverse, 2, self.n)

            return self.blindfac, self.blindfac_inverse


class PublicKey(AbstractKey):
    """Represents a public RSA key.

    This key is also known as the 'encryption key'. It contains the 'n' and 'e'
    values.

    Supports attributes as well as dictionary-like access. Attribute access is
    faster, though.

    >>> PublicKey(5, 3)
    PublicKey(5, 3)

    >>> key = PublicKey(5, 3)
    >>> key.n
    5
    >>> key['n']
    5
    >>> key.e
    3
    >>> key['e']
    3

    """

    __slots__ = ()

    def __getitem__(self, key: str) -> int:
        return getattr(self, key)

    def __repr__(self) -> str:
        return "PublicKey(%i, %i)" % (self.n, self.e)

    def __getstate__(self) -> typing.Tuple[int, int]:
        """Returns the key as tuple for pickling."""
        return self.n, self.e

    def __setstate__(self, state: typing.Tuple[int, int]) -> None:
        """Sets the key from tuple."""
        self.n, self.e = state
        AbstractKey.__init__(self, self.n, self.e)

    def __eq__(self, other: typing.Any) -> bool:
        if other is None:
            return False

        if not isinstance(other, PublicKey):
            return False

        return self.n == other.n and self.e == other.e

    def __ne__(self, other: typing.Any) -> bool:
        return not (self == other)

    def __hash__(self) -> int:
        return hash((self.n, self.e))

    @classmethod
    def _load_pkcs1_der(cls, keyfile: bytes) -> "PublicKey":
        """Loads a key in PKCS#1 DER format.

        :param keyfile: contents of a DER-encoded file that contains the public
            key.
        :return: a PublicKey object

        First let's construct a DER encoded key:

        >>> import base64
        >>> b64der = 'MAwCBQCNGmYtAgMBAAE='
        >>> der = base64.standard_b64decode(b64der)

        This loads the file:

        >>> PublicKey._load_pkcs1_der(der)
        PublicKey(2367317549, 65537)

        """

        from pyasn1.codec.der import decoder
        from rsa.asn1 import AsnPubKey

        (priv, _) = decoder.decode(keyfile, asn1Spec=AsnPubKey())
        return cls(n=int(priv["modulus"]), e=int(priv["publicExponent"]))

    def _save_pkcs1_der(self) -> bytes:
        """Saves the public key in PKCS#1 DER format.

        :returns: the DER-encoded public key.
        :rtype: bytes
        """

        from pyasn1.codec.der import encoder
        from rsa.asn1 import AsnPubKey

        # Create the ASN object
        asn_key = AsnPubKey()
        asn_key.setComponentByName("modulus", self.n)
        asn_key.setComponentByName("publicExponent", self.e)

        return encoder.encode(asn_key)

    @classmethod
    def _load_pkcs1_pem(cls, keyfile: bytes) -> "PublicKey":
        """Loads a PKCS#1 PEM-encoded public key file.

        The contents of the file before the "-----BEGIN RSA PUBLIC KEY-----" and
        after the "-----END RSA PUBLIC KEY-----" lines is ignored.

        :param keyfile: contents of a PEM-encoded file that contains the public
            key.
        :return: a PublicKey object
        """

        der = rsa.pem.load_pem(keyfile, "RSA PUBLIC KEY")
        return cls._load_pkcs1_der(der)

    def _save_pkcs1_pem(self) -> bytes:
        """Saves a PKCS#1 PEM-encoded public key file.

        :return: contents of a PEM-encoded file that contains the public key.
        :rtype: bytes
        """

        der = self._save_pkcs1_der()
        return rsa.pem.save_pem(der, "RSA PUBLIC KEY")

    @classmethod
    def load_pkcs1_openssl_pem(cls, keyfile: bytes) -> "PublicKey":
        """Loads a PKCS#1.5 PEM-encoded public key file from OpenSSL.

        These files can be recognised in that they start with BEGIN PUBLIC KEY
        rather than BEGIN RSA PUBLIC KEY.

        The contents of the file before the "-----BEGIN PUBLIC KEY-----" and
        after the "-----END PUBLIC KEY-----" lines is ignored.

        :param keyfile: contents of a PEM-encoded file that contains the public
            key, from OpenSSL.
        :type keyfile: bytes
        :return: a PublicKey object
        """

        der = rsa.pem.load_pem(keyfile, "PUBLIC KEY")
        return cls.load_pkcs1_openssl_der(der)

    @classmethod
    def load_pkcs1_openssl_der(cls, keyfile: bytes) -> "PublicKey":
        """Loads a PKCS#1 DER-encoded public key file from OpenSSL.

        :param keyfile: contents of a DER-encoded file that contains the public
            key, from OpenSSL.
        :return: a PublicKey object
        """

        from rsa.asn1 import OpenSSLPubKey
        from pyasn1.codec.der import decoder
        from pyasn1.type import univ

        (keyinfo, _) = decoder.decode(keyfile, asn1Spec=OpenSSLPubKey())

        if keyinfo["header"]["oid"] != univ.ObjectIdentifier("1.2.840.113549.1.1.1"):
            raise TypeError("This is not a DER-encoded OpenSSL-compatible public key")

        return cls._load_pkcs1_der(keyinfo["key"][1:])


class PrivateKey(AbstractKey):
    """Represents a private RSA key.

    This key is also known as the 'decryption key'. It contains the 'n', 'e',
    'd', 'p', 'q' and other values. For example ,in the case of multiprime RSA,
    it additionally contains the lists 'rs', 'ds', and 'ts' which contain the
    factors, exponents, and coefficients for the other primes.

    Supports attributes as well as dictionary-like access. Attribute access is
    faster, though.

    >>> PrivateKey(3247, 65537, 833, 191, 17)
    PrivateKey(3247, 65537, 833, 191, 17)

    exp1, exp2 and coef will be calculated:

    >>> pk = PrivateKey(3727264081, 65537, 3349121513, 65063, 57287)
    >>> pk.exp1
    55063
    >>> pk.exp2
    10095
    >>> pk.coef
    50797

    """

    __slots__ = ("d", "p", "q", "exp1", "exp2", "coef", "rs", "ds", "ts")

    def __init__(
        self,
        n: int,
        e: int,
        d: int,
        p: int,
        q: int,
        rs: typing.Optional[typing.List[int]] = None,
    ) -> None:
        rs = [] if rs is None else rs

        AbstractKey.__init__(self, n, e)
        self.d = d
        self.p = p
        self.q = q

        # Calculate exponents and coefficient.
        self.exp1 = int(d % (p - 1))
        self.exp2 = int(d % (q - 1))
        self.coef = rsa.common.inverse(q, p)

        # Calculate other primes' exponents and coefficients.
        self.rs = rs
        self.ds = [int(d % (r - 1)) for r in rs]
        Rs = list(itertools.accumulate([p, q] + rs, lambda x, y: x*y))
        self.ts = [pow(R, -1, r) for R, r in zip(Rs[1:], rs)]

    def __getitem__(self, key: str) -> int:
        return getattr(self, key)

    def __repr__(self) -> str:
        if self.rs:
            return "PrivateKey(%i, %i, %i, %i, %i, %s)" % (
                self.n,
                self.e,
                self.d,
                self.p,
                self.q,
                self.rs,
            )
        else:
            return "PrivateKey(%i, %i, %i, %i, %i)" % (
                self.n,
                self.e,
                self.d,
                self.p,
                self.q,
            )

    def __getstate__(self) -> typing.Tuple:
        """Returns the key as tuple for pickling."""
        if self.rs:
            return (
                self.n,
                self.e,
                self.d,
                self.p,
                self.q,
                self.exp1,
                self.exp2,
                self.coef,
                self.rs,
                self.ds,
                self.ts,
            )
        else:
            return self.n, self.e, self.d, self.p, self.q, self.exp1, self.exp2, self.coef

    def __setstate__(self, state: typing.Tuple) -> None:
        """Sets the key from tuple."""
        if len(state) != 8:
            (
                self.n,
                self.e,
                self.d,
                self.p,
                self.q,
                self.exp1,
                self.exp2,
                self.coef,
                self.rs,
                self.ds,
                self.ts,
             ) = state
        else:
            self.n, self.e, self.d, self.p, self.q, self.exp1, self.exp2, self.coef = state
            self.rs = self.ds = self.ts = []
        AbstractKey.__init__(self, self.n, self.e)

    def __eq__(self, other: typing.Any) -> bool:
        if other is None:
            return False

        if not isinstance(other, PrivateKey):
            return False

        return all([getattr(self, k) == getattr(other, k) for k in self.__slots__])

    def __ne__(self, other: typing.Any) -> bool:
        return not (self == other)

    def __hash__(self) -> int:
        if self.rs:
            return hash((
                self.n,
                self.e,
                self.d,
                self.p,
                self.q,
                self.exp1,
                self.exp2,
                self.coef,
                *self.rs,
                *self.ds,
                *self.ts
            ))
        else:
            return hash((self.n, self.e, self.d, self.p, self.q, self.exp1, self.exp2, self.coef))

    def blinded_decrypt(self, encrypted: int) -> int:
        """Decrypts the message using blinding to prevent side-channel attacks.

        :param encrypted: the encrypted message
        :type encrypted: int

        :returns: the decrypted message
        :rtype: int
        """

        # Blinding and un-blinding should be using the same factor
        blinded, blindfac_inverse = self.blind(encrypted)
        decrypted = rsa.core.decrypt_int_fast(
            blinded,
            [self.p, self.q] + self.rs,
            [self.exp1, self.exp2] + self.ds,
            [self.coef] + self.ts,
        )
        return self.unblind(decrypted, blindfac_inverse)

<<<<<<< HEAD
=======

>>>>>>> 18f5faf3
    @classmethod
    def _load_pkcs1_der(cls, keyfile: bytes) -> "PrivateKey":
        """Loads a key in PKCS#1 DER format.

        :param keyfile: contents of a DER-encoded file that contains the private
            key.
        :type keyfile: bytes
        :return: a PrivateKey object

        First let's construct a DER encoded key:

        >>> import base64
        >>> b64der = 'MC4CAQACBQDeKYlRAgMBAAECBQDHn4npAgMA/icCAwDfxwIDANcXAgInbwIDAMZt'
        >>> der = base64.standard_b64decode(b64der)

        This loads the file:

        >>> PrivateKey._load_pkcs1_der(der)
        PrivateKey(3727264081, 65537, 3349121513, 65063, 57287)

        """

        from pyasn1.codec.der import decoder

        (priv, _) = decoder.decode(keyfile)

        # ASN.1 contents of DER encoded private key:
        #
        # RSAPrivateKey ::= SEQUENCE {
        #     version           Version,
        #     modulus           INTEGER,  -- n
        #     publicExponent    INTEGER,  -- e
        #     privateExponent   INTEGER,  -- d
        #     prime1            INTEGER,  -- p
        #     prime2            INTEGER,  -- q
        #     exponent1         INTEGER,  -- d mod (p-1)
        #     exponent2         INTEGER,  -- d mod (q-1)
        #     coefficient       INTEGER,  -- (inverse of q) mod p
        #     otherPrimeInfos   OtherPrimeInfos OPTIONAL
        # }

        if priv[0] != 0:
            raise ValueError("Unable to read this file, version %s != 0" % priv[0])

        n, e, d, p, q = map(int, priv[1:6])
        exp1, exp2, coef = map(int, priv[6:9])
        rs = map(int, priv[9::3])
        ds = map(int, priv[10::3])
        ts = map(int, priv[11::3])

        key = cls(n, e, d, p, q, list(rs))

        if (key.exp1, key.exp2, key.coef, key.rs, key.ds, key.ts) != (exp1, exp2, coef, rs, ds, ts):
            warnings.warn(
                "You have provided a malformed keyfile. Either the exponents "
                "or the coefficient are incorrect. Using the correct values "
                "instead.",
                UserWarning,
            )

        return key

    def _save_pkcs1_der(self) -> bytes:
        """Saves the private key in PKCS#1 DER format.

        :returns: the DER-encoded private key.
        :rtype: bytes
        """

        from pyasn1.type import univ, namedtype
        from pyasn1.codec.der import encoder

        other_fields = [
            (
                namedtype.NamedType("prime%d" % (i + 3), univ.Integer()),
                namedtype.NamedType("exponent%d" % (i + 3), univ.Integer()),
                namedtype.NamedType("coefficient%d" % (i + 3), univ.Integer()),
            ) for i in range(len(self.rs))
        ]
        
        class AsnPrivKey(univ.Sequence):
            componentType = namedtype.NamedTypes(
                namedtype.NamedType("version", univ.Integer()),
                namedtype.NamedType("modulus", univ.Integer()),
                namedtype.NamedType("publicExponent", univ.Integer()),
                namedtype.NamedType("privateExponent", univ.Integer()),
                namedtype.NamedType("prime1", univ.Integer()),
                namedtype.NamedType("prime2", univ.Integer()),
                namedtype.NamedType("exponent1", univ.Integer()),
                namedtype.NamedType("exponent2", univ.Integer()),
                namedtype.NamedType("coefficient", univ.Integer()),
                *list(itertools.chain(*other_fields))
            )

        # Create the ASN object
        asn_key = AsnPrivKey()
        asn_key.setComponentByName("version", 0)
        asn_key.setComponentByName("modulus", self.n)
        asn_key.setComponentByName("publicExponent", self.e)
        asn_key.setComponentByName("privateExponent", self.d)
        asn_key.setComponentByName("prime1", self.p)
        asn_key.setComponentByName("prime2", self.q)
        asn_key.setComponentByName("exponent1", self.exp1)
        asn_key.setComponentByName("exponent2", self.exp2)
        asn_key.setComponentByName("coefficient", self.coef)
        for i, (r, d, t) in enumerate(zip(self.rs, self.ds, self.ts), start=3):
            asn_key.setComponentByName("prime%d" % i, r)
            asn_key.setComponentByName("exponent%d" % i, d)
            asn_key.setComponentByName("coefficient%d" % i, t)

        return encoder.encode(asn_key)

    @classmethod
    def _load_pkcs1_pem(cls, keyfile: bytes) -> "PrivateKey":
        """Loads a PKCS#1 PEM-encoded private key file.

        The contents of the file before the "-----BEGIN RSA PRIVATE KEY-----" and
        after the "-----END RSA PRIVATE KEY-----" lines is ignored.

        :param keyfile: contents of a PEM-encoded file that contains the private
            key.
        :type keyfile: bytes
        :return: a PrivateKey object
        """

        der = rsa.pem.load_pem(keyfile, b"RSA PRIVATE KEY")
        return cls._load_pkcs1_der(der)

    def _save_pkcs1_pem(self) -> bytes:
        """Saves a PKCS#1 PEM-encoded private key file.

        :return: contents of a PEM-encoded file that contains the private key.
        :rtype: bytes
        """

        der = self._save_pkcs1_der()
        return rsa.pem.save_pem(der, b"RSA PRIVATE KEY")


def find_primes(
    nbits: int,
    getprime_func: typing.Callable[[int], int] = rsa.prime.getprime,
    accurate: bool = True,
    nprimes: int = 2,
) -> typing.List[int]:
    """Returns a list of different primes with nbits divided evenly among them.

    :param nbits: the number of bits for the primes to sum to.
    :param getprime_func: the getprime function, defaults to
        :py:func:`rsa.prime.getprime`.
    :param accurate: whether to enable accurate mode or not.
    :returns: list of primes in descending order.

    """
    if nprimes == 2:
        return list(find_p_q(nbits // 2, getprime_func, accurate))

    quo, rem = divmod(nbits, nprimes)
    factor_lengths = [quo + 1]*rem + [quo] * (nprimes - rem)

    while True:
        primes = [getprime_func(length) for length in factor_lengths]
        if len(set(primes)) == len(primes):
            break

    return list(reversed(sorted(primes)))


def find_p_q(
    nbits: int,
    getprime_func: typing.Callable[[int], int] = rsa.prime.getprime,
    accurate: bool = True,
) -> typing.Tuple[int, int]:
    """Returns a tuple of two different primes of nbits bits each.

    The resulting p * q has exactly 2 * nbits bits, and the returned p and q
    will not be equal.

    :param nbits: the number of bits in each of p and q.
    :param getprime_func: the getprime function, defaults to
        :py:func:`rsa.prime.getprime`.

        *Introduced in Python-RSA 3.1*

    :param accurate: whether to enable accurate mode or not.
    :returns: (p, q), where p > q

    >>> (p, q) = find_p_q(128)
    >>> from rsa import common
    >>> common.bit_size(p * q)
    256

    When not in accurate mode, the number of bits can be slightly less

    >>> (p, q) = find_p_q(128, accurate=False)
    >>> from rsa import common
    >>> common.bit_size(p * q) <= 256
    True
    >>> common.bit_size(p * q) > 240
    True

    """

    total_bits = nbits * 2

    # Make sure that p and q aren't too close or the factoring programs can
    # factor n.
    shift = nbits // 16
    pbits = nbits + shift
    qbits = nbits - shift

    # Choose the two initial primes
    p = getprime_func(pbits)
    q = getprime_func(qbits)

    def is_acceptable(p: int, q: int) -> bool:
        """Returns True iff p and q are acceptable:

        - p and q differ
        - (p * q) has the right nr of bits (when accurate=True)
        """

        if p == q:
            return False

        if not accurate:
            return True

        # Make sure we have just the right amount of bits
        found_size = rsa.common.bit_size(p * q)
        return total_bits == found_size

    # Keep choosing other primes until they match our requirements.
    change_p = False
    while not is_acceptable(p, q):
        # Change p on one iteration and q on the other
        if change_p:
            p = getprime_func(pbits)
        else:
            q = getprime_func(qbits)

        change_p = not change_p

    # We want p > q as described on
    # http://www.di-mgt.com.au/rsa_alg.html#crt
    return max(p, q), min(p, q)


def calculate_keys_custom_exponent(
    p: int,
    q: int,
    exponent: int,
    rs: typing.Optional[typing.List[int]] = None,
) -> typing.Tuple[int, int]:
    """Calculates an encryption and a decryption key given p, q and an exponent,
    and returns them as a tuple (e, d)

    :param p: the first large prime
    :param q: the second large prime
    :param exponent: the exponent for the key; only change this if you know
        what you're doing, as the exponent influences how difficult your
        private key can be cracked. A very common choice for e is 65537.
    :type exponent: int
    :param rs: the list of other large primes

    """

    phi_n = math.prod([x - 1 for x in [p, q] + ([] if rs is None else rs)])

    try:
        d = rsa.common.inverse(exponent, phi_n)
    except rsa.common.NotRelativePrimeError as ex:
        raise rsa.common.NotRelativePrimeError(
            exponent,
            phi_n,
            ex.d,
            msg="e (%d) and phi_n (%d) are not relatively prime (divider=%i)"
            % (exponent, phi_n, ex.d),
        ) from ex

    if (exponent * d) % phi_n != 1:
        raise ValueError(
            "e (%d) and d (%d) are not mult. inv. modulo " "phi_n (%d)" % (exponent, d, phi_n)
        )

    return exponent, d


def calculate_keys(p: int, q: int) -> typing.Tuple[int, int]:
    """Calculates an encryption and a decryption key given p and q, and
    returns them as a tuple (e, d)

    :param p: the first large prime
    :param q: the second large prime

    :return: tuple (e, d) with the encryption and decryption exponents.
    """

    return calculate_keys_custom_exponent(p, q, DEFAULT_EXPONENT)


def gen_keys(
    nbits: int,
    getprime_func: typing.Callable[[int], int],
    accurate: bool = True,
    exponent: int = DEFAULT_EXPONENT,
    nprimes: int = 2,
) -> typing.Tuple:
    """Generate RSA keys of nbits bits. Returns (p, q, e, d) or (p, q, e, d, rs).

    Note: this can take a long time, depending on the key size.

    :param nbits: the total number of bits in ``p`` and ``q``. Both ``p`` and
        ``q`` will use ``nbits/2`` bits.
    :param getprime_func: either :py:func:`rsa.prime.getprime` or a function
        with similar signature.
    :param exponent: the exponent for the key; only change this if you know
        what you're doing, as the exponent influences how difficult your
        private key can be cracked. A very common choice for e is 65537.
    :type exponent: int
    :param nprimes: the number of prime factors comprising the modulus.
    """

    # Regenerate prime values, until calculate_keys_custom_exponent doesn't raise a
    # ValueError.
    while True:
        primes = find_primes(nbits, getprime_func, accurate, nprimes)
        p, q, rs = primes[0], primes[1], primes[2:]
        try:
            (e, d) = calculate_keys_custom_exponent(p, q, exponent=exponent, rs=rs)
            break
        except ValueError:
            pass

    if rs:
        return p, q, e, d, rs
    else:
        return p, q, e, d


def newkeys(
    nbits: int,
    accurate: bool = True,
    poolsize: int = 1,
    exponent: int = DEFAULT_EXPONENT,
    nprimes: int = 2,
) -> typing.Tuple[PublicKey, PrivateKey]:
    """Generates public and private keys, and returns them as (pub, priv).

    The public key is also known as the 'encryption key', and is a
    :py:class:`rsa.PublicKey` object. The private key is also known as the
    'decryption key' and is a :py:class:`rsa.PrivateKey` object.

    :param nbits: the number of bits required to store the modulus ``n``.
    :param accurate: when True, ``n`` will have exactly the number of bits you
        asked for. However, this makes key generation much slower. When False,
        `n`` may have slightly less bits.
    :param poolsize: the number of processes to use to generate the prime
        numbers. If set to a number > 1, a parallel algorithm will be used.
        This requires Python 2.6 or newer.
    :param exponent: the exponent for the key; only change this if you know
        what you're doing, as the exponent influences how difficult your
        private key can be cracked. A very common choice for e is 65537.
    :type exponent: int
    :param nprimes: the number of prime factors comprising the modulus.

    :returns: a tuple (:py:class:`rsa.PublicKey`, :py:class:`rsa.PrivateKey`)

    The ``poolsize`` parameter was added in *Python-RSA 3.1* and requires
    Python 2.6 or newer.

    """

    if nbits < 16:
        raise ValueError("Key too small")

    if poolsize < 1:
        raise ValueError("Pool size (%i) should be >= 1" % poolsize)

    if nprimes < 2:
        raise ValueError("Number of primes (%i) should be >= 2" % nprimes)

    # Determine which getprime function to use
    if poolsize > 1:
        from rsa import parallel

        def getprime_func(nbits: int) -> int:
            return parallel.getprime(nbits, poolsize=poolsize)

    else:
        getprime_func = rsa.prime.getprime

    # Generate the key components
    result = gen_keys(nbits, getprime_func, accurate=accurate, exponent=exponent, nprimes=nprimes)
    if len(result) == 4:
        p, q, e, d = result
        rs = []
    else:
        p, q, e, d, rs = result

    # Create the key objects
    n = math.prod([p, q] + rs)

    return (PublicKey(n, e), PrivateKey(n, e, d, p, q, rs))


__all__ = ["PublicKey", "PrivateKey", "newkeys"]

if __name__ == "__main__":
    import doctest

    try:
        for count in range(100):
            (failures, tests) = doctest.testmod()
            if failures:
                break

            if (count % 10 == 0 and count) or count == 1:
                print("%i times" % count)
    except KeyboardInterrupt:
        print("Aborted")
    else:
        print("Doctests done")<|MERGE_RESOLUTION|>--- conflicted
+++ resolved
@@ -31,11 +31,8 @@
 
 """
 
-<<<<<<< HEAD
+import abc
 import math
-=======
-import abc
->>>>>>> 18f5faf3
 import threading
 import typing
 import warnings
@@ -557,10 +554,6 @@
         )
         return self.unblind(decrypted, blindfac_inverse)
 
-<<<<<<< HEAD
-=======
-
->>>>>>> 18f5faf3
     @classmethod
     def _load_pkcs1_der(cls, keyfile: bytes) -> "PrivateKey":
         """Loads a key in PKCS#1 DER format.
